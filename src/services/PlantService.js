// src/services/PlantService.js
import { API } from '@/services/api';

<<<<<<< HEAD
// Helper function to extract array data from various API response formats
const extractArray = (responseData) => {
  if (Array.isArray(responseData)) {
    return responseData;
  } else if (responseData && responseData.$values) {
    return responseData.$values;
  } else if (typeof responseData === 'object') {
    // Try to find an array property in the response
    for (const key in responseData) {
      if (Array.isArray(responseData[key])) {
        return responseData[key];
      }
    }
  }
  return []; // Return empty array as fallback
};
=======
/* -------------------------------------------
   Vue-CLI henter env-variabler sådan:
   process.env.VUE_APP_*
-------------------------------------------- */
const backendUrl =
  process.env.VUE_APP_BACKEND_URL || 'https://planthomieapi2025-b4aag0cnb6d2gsf6.westeurope-01.azurewebsites.net/api';
>>>>>>> 0bad07ef

export const getAllPlants = () => 
  API.get('/plant').then(response => {
    console.log('Raw plant data:', response.data);
    // Return the response with modified data
    return {
      ...response,
      data: extractArray(response.data)
    };
  });

export const getLatestPlant = () => API.get('/plant/latest');

/** Opret plante (med evt. billede) */
export const createPlant = ({ name, type, file }) => {
  console.log('Creating plant with:', { name, type, fileProvided: !!file });
  
  const form = new FormData();
  form.append('Plant_Name', name);
  form.append('Plant_type', type);
  
  // Also include the user ID from session storage
  const userId = sessionStorage.getItem('userId');
  if (userId) {
    console.log('Adding User_ID to plant creation:', userId);
    form.append('User_ID', userId);
  } else {
    console.warn('No userId found in sessionStorage');
  }
  
  if (file) {
    console.log('Adding image file:', file.name, file.type, file.size);
    form.append('Image', file);
  }
  
  // Log the form data
  for (let pair of form.entries()) {
    console.log('Form entry:', pair[0], pair[1]);
  }
  
  return API.post('/plant', form, {
    headers: { 
      'Content-Type': 'multipart/form-data'
    }
  });
};

export const deletePlant = id => API.delete(`/plant/${id}`);<|MERGE_RESOLUTION|>--- conflicted
+++ resolved
@@ -1,7 +1,13 @@
 // src/services/PlantService.js
 import { API } from '@/services/api';
 
-<<<<<<< HEAD
+/* -------------------------------------------
+   Vue-CLI henter env-variabler sådan:
+   process.env.VUE_APP_*
+-------------------------------------------- */
+const backendUrl =
+  process.env.VUE_APP_BACKEND_URL || 'https://planthomieapi2025-b4aag0cnb6d2gsf6.westeurope-01.azurewebsites.net/api';
+
 // Helper function to extract array data from various API response formats
 const extractArray = (responseData) => {
   if (Array.isArray(responseData)) {
@@ -18,14 +24,6 @@
   }
   return []; // Return empty array as fallback
 };
-=======
-/* -------------------------------------------
-   Vue-CLI henter env-variabler sådan:
-   process.env.VUE_APP_*
--------------------------------------------- */
-const backendUrl =
-  process.env.VUE_APP_BACKEND_URL || 'https://planthomieapi2025-b4aag0cnb6d2gsf6.westeurope-01.azurewebsites.net/api';
->>>>>>> 0bad07ef
 
 export const getAllPlants = () => 
   API.get('/plant').then(response => {
